--- conflicted
+++ resolved
@@ -31,21 +31,12 @@
 # Processing begins here. When experimenting with one part of this demo, we
 # can disable other parts that have already written results to files.
 def main(args):
-<<<<<<< HEAD
-  #goFakeData()
-  #goSlopes()
-  #goScan()
-  #goThin()
-  #goSmooth()
-  #goSkin()
-=======
   goFakeData()
   goSlopes()
   goScan()
   goThin()
   goSmooth()
   goSkin()
->>>>>>> 72517b56
   goSlip()
 
 def goFakeData():
